--- conflicted
+++ resolved
@@ -170,10 +170,7 @@
             logger.info("Tmp dir: %s", self.tmp_dir)
 
             copytree(".", os.path.join(self.tmp_dir))
-<<<<<<< HEAD
-=======
             shutil.rmtree(os.path.join(self.tmp_dir, ".git"))
->>>>>>> ffae1c25
             
             # Dump the code to be run into a pickle file
             logging.debug("Dumping pickled class")
